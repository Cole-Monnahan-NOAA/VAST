--- conflicted
+++ resolved
@@ -22,11 +22,7 @@
 #'   \item{ObsModel_ez[e,1]=1}{Lognormal, using bias-corrected-mean and log-sd as parameters; I recommend using \code{ObsModel_ez[e,1]=4} instead for consistent interpretation of logSigmaM as log-CV as used for Gamma and inverse-Gaussian distribution}
 #'   \item{ObsModel_ez[e,1]=2}{Gamma}
 #'   \item{ObsModel_ez[e,1]=3}{Inverse-Gaussian}
-<<<<<<< HEAD
 #'   \item{ObsModel_ez[e,1]=4}{Lornormal, using bias-corrected-mean and log-coefficient of variation (CV) as parameters;  see note for \code{ObsModel_ez[e,1]=1}}
-=======
-#'   \item{ObsModel_ez[e,1]=4}{Lognormal, using mean and log-coefficient of variation (CV) as parameters;  see note for \code{ObsModel_ez[e,1]=1}}
->>>>>>> f53e0d0a
 #'   \item{ObsModel_ez[e,1]=5}{Negative binomial}
 #'   \item{ObsModel_ez[e,1]=6}{Conway-Maxwell-Poisson (likely to be very slow)}
 #'   \item{ObsModel_ez[e,1]=7}{Poisson (more numerically stable than negative-binomial)}
