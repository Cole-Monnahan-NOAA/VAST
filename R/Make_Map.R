#' @export
Make_Map <-
function( DataList, TmbParams, RhoConfig=c("Beta1"=0,"Beta2"=0,"Epsilon1"=0,"Epsilon2"=0), Npool=0 ){

  # Local functions
  fix_value <- function( fixvalTF ){
    vec = rep(0,length(fixvalTF))
    if(sum(fixvalTF)>0) vec[which(fixvalTF==1)] = NA
    if(sum(!fixvalTF)>0) vec[which(!is.na(vec))] = 1:sum(!is.na(vec))
    vec = factor( vec ) 
    return( vec )
  }
  seq_pos <- function( length.out, from=1 ){
    seq(from=from, to=length.out, length.out=max(length.out,0))
  }

  # Extract Options and Options_vec (depends upon version)
  if( all(c("Options","Options_vec") %in% names(DataList)) ){
    Options_vec = DataList$Options_vec
    Options = DataList$Options
  }
  if( "Options_list" %in% names(DataList) ){
    Options_vec = DataList$Options_list$Options_vec
    Options = DataList$Options_list$Options
  }

  # Adds intercept defaults to FieldConfig if missing
  if( is.vector(DataList$FieldConfig) && length(DataList$FieldConfig)==4 ){
    DataList$FieldConfig = rbind( matrix(DataList$FieldConfig,ncol=2,dimnames=list(c("Omega","Epsilon"),c("Component_1","Component_2"))), "Beta"=c("Beta1"=-2,"Beta2"=-2) )
  }else{
    if( !is.matrix(DataList$FieldConfig) || !all(dim(DataList$FieldConfig)==c(3,2)) ){
      stop("`FieldConfig` has the wrong dimensions in `Make_Map`")
    }
  }

  # Function to identify elements of L_z corresponding to diagonal
  identify_diagonal = function( n_c, n_f ){
    M = diag(n_c)[1:n_f,,drop=FALSE]
    diagTF = M[upper.tri(M,diag=TRUE)]
    return(diagTF)
  }

  # Create tagged-list in TMB format for fixing parameters
  Map = list()

  # Turn off geometric anisotropy parameters
  if( Options_vec["Aniso"]==0 ){
    Map[['ln_H_input']] = factor( rep(NA,2) )
  }
  if( all(DataList[["FieldConfig"]][1:2,] == -1) ){
    if( !( "Xconfig_zcp" %in% names(DataList) && any(DataList[["Xconfig_zcp"]][1,,] %in% c(2,3)) ) ){
      Map[['ln_H_input']] = factor( rep(NA,2) )
    }
  }

  #########################
  # 1. Residual variance ("logSigmaM")
  # 2. Lognormal-Poisson overdispersion ("delta_i")
  #########################

  # Measurement error models
  # NOTE:  Uses DataList$ObsModel_ez, which either exists or is added above
  Map[["logSigmaM"]] = array(NA, dim=dim(TmbParams$logSigmaM))
  if( "delta_i" %in% names(TmbParams)){
    Map[["delta_i"]] = rep(NA, length(TmbParams[["delta_i"]]) )
  }
  for( eI in 1:DataList$n_e ){
    if(DataList$ObsModel_ez[eI,1]%in%c(0,1,2)){
      if(ncol(Map[["logSigmaM"]])==2) Map[["logSigmaM"]][eI,] = max(c(0,Map[["logSigmaM"]]),na.rm=TRUE) + c( 1, NA )
      if(ncol(Map[["logSigmaM"]])==3) Map[["logSigmaM"]][eI,] = max(c(0,Map[["logSigmaM"]]),na.rm=TRUE) + c( 1, NA, NA )
    }
    if(DataList$ObsModel_ez[eI,1]%in%c(5)){
      if(ncol(Map[["logSigmaM"]])==2) Map[["logSigmaM"]][eI,] = max(c(0,Map[["logSigmaM"]]),na.rm=TRUE) + c( 1, 2 )
      if(ncol(Map[["logSigmaM"]])==3) Map[["logSigmaM"]][eI,] = max(c(0,Map[["logSigmaM"]]),na.rm=TRUE) + c( 1, 2, NA )
      if( any(DataList$ObsModel_ez[,2]!=0) ) stop("ObsModel[1]=5 should use ObsModel[2]=0")
    }
    if(DataList$ObsModel_ez[eI,1]%in%c(6,7)){
      if(ncol(Map[["logSigmaM"]])==2) Map[["logSigmaM"]][eI,] = max(c(0,Map[["logSigmaM"]]),na.rm=TRUE) + c( NA, NA )
      if(ncol(Map[["logSigmaM"]])==3) Map[["logSigmaM"]][eI,] = max(c(0,Map[["logSigmaM"]]),na.rm=TRUE) + c( NA, NA, NA )
      if( any(DataList$ObsModel_ez[,2]!=0) ) stop("ObsModel[1]=6 or 7 should use ObsModel[2]=0")
    }
    if(DataList$ObsModel_ez[eI,1]%in%c(8,10)){
      if(ncol(Map[["logSigmaM"]])==2) Map[["logSigmaM"]][eI,] = max(c(0,Map[["logSigmaM"]]),na.rm=TRUE) + c( 1, NA )
      if(ncol(Map[["logSigmaM"]])==3) Map[["logSigmaM"]][eI,] = max(c(0,Map[["logSigmaM"]]),na.rm=TRUE) + c( 1, NA, NA )
      if( any(DataList$ObsModel_ez[,2]!=2) ) stop("ObsModel[1]=8 and ObsModel[1]=10 should use ObsModel[2]=2")
    }
    if(DataList$ObsModel_ez[eI,1]%in%c(9)){
      if(ncol(Map[["logSigmaM"]])==2) Map[["logSigmaM"]][eI,] = max(c(0,Map[["logSigmaM"]]),na.rm=TRUE) + c( NA, NA )
      if(ncol(Map[["logSigmaM"]])==3) Map[["logSigmaM"]][eI,] = max(c(0,Map[["logSigmaM"]]),na.rm=TRUE) + c( NA, NA, NA )
    }
    if(DataList$ObsModel_ez[eI,1]%in%c(11)){
      if(ncol(Map[["logSigmaM"]])==2) Map[["logSigmaM"]][eI,] = max(c(0,Map[["logSigmaM"]]),na.rm=TRUE) + c( 1, NA )
      if(ncol(Map[["logSigmaM"]])==3) Map[["logSigmaM"]][eI,] = max(c(0,Map[["logSigmaM"]]),na.rm=TRUE) + c( 1, NA, NA )
      Map[["delta_i"]][ which((DataList$e_i+1)==eI) ] = max(c(0,Map[["delta_i"]]),na.rm=TRUE) + 1:length(which((DataList$e_i+1)==eI))
    }
    if(DataList$ObsModel_ez[eI,1]%in%c(12,13)){
      if(ncol(Map[["logSigmaM"]])==2) Map[["logSigmaM"]][eI,] = max(c(0,Map[["logSigmaM"]]),na.rm=TRUE) + c( NA, NA )
      if(ncol(Map[["logSigmaM"]])==3) Map[["logSigmaM"]][eI,] = max(c(0,Map[["logSigmaM"]]),na.rm=TRUE) + c( NA, NA, NA )
      if( any(DataList$ObsModel_ez[,2]!=1) ) stop("ObsModel[1]=12 or 13 should use ObsModel[2]=1")
    }
    if(DataList$ObsModel_ez[eI,1]%in%c(14)){
      if(ncol(Map[["logSigmaM"]])==2) Map[["logSigmaM"]][eI,] = max(c(0,Map[["logSigmaM"]]),na.rm=TRUE) + c( 1, NA )
      if(ncol(Map[["logSigmaM"]])==3) Map[["logSigmaM"]][eI,] = max(c(0,Map[["logSigmaM"]]),na.rm=TRUE) + c( 1, NA, NA )
      Map[["delta_i"]][ which((DataList$e_i+1)==eI) ] = max(c(0,Map[["delta_i"]]),na.rm=TRUE) + 1:length(which((DataList$e_i+1)==eI))
      if( any(DataList$ObsModel_ez[,2]!=1) ) stop("ObsModel[1]=14 should use ObsModel[2]=1")
    }
  }
  Map[["logSigmaM"]] = factor(Map[["logSigmaM"]])
  if( "delta_i" %in% names(TmbParams)){
    Map[["delta_i"]] = factor(Map[["delta_i"]])
  }

  #########################
  # Variance for spatial and spatio-temporal
  #########################

  # Configurations of spatial and spatiotemporal error
  if(DataList[["FieldConfig"]][1,1] == -1){
    if("Omegainput1_sc" %in% names(TmbParams)) Map[["Omegainput1_sc"]] = factor( array(NA,dim=dim(TmbParams[["Omegainput1_sc"]])) )
    if("Omegainput1_sf" %in% names(TmbParams)) Map[["Omegainput1_sf"]] = factor( array(NA,dim=dim(TmbParams[["Omegainput1_sf"]])) )
    if("L_omega1_z" %in% names(TmbParams)) Map[["L_omega1_z"]] = factor( rep(NA,length(TmbParams[["L_omega1_z"]])) )
  }
<<<<<<< HEAD
  if(DataList[["FieldConfig"]][2,1] == -1){
    if("Epsiloninput1_sct" %in% names(TmbParams)) Map[["Epsiloninput1_sct"]] = factor( array(NA,dim=dim(TmbParams[["Epsiloninput1_sct"]])) )
    if("Epsiloninput1_sft" %in% names(TmbParams)) Map[["Epsiloninput1_sft"]] = factor( array(NA,dim=dim(TmbParams[["Epsiloninput1_sft"]])) )
    if("L_epsilon1_z" %in% names(TmbParams)) Map[["L_epsilon1_z"]] = factor( rep(NA,length(TmbParams[["L_epsilon1_z"]])) )
  }
  if( all(DataList[["FieldConfig"]][1:2,1] == -1) ){
    if( !( "Xconfig_zcp" %in% names(DataList) && any(DataList[["Xconfig_zcp"]][1,,] %in% c(2,3)) ) ){
      Map[["logkappa1"]] = factor(NA)
      if("rho_c1" %in% names(TmbParams)) Map[["rho_c1"]] = factor(NA)
    }
  }
  if(DataList[["FieldConfig"]][1,2] == -1){
    if("Omegainput2_sc" %in% names(TmbParams)) Map[["Omegainput2_sc"]] = factor( array(NA,dim=dim(TmbParams[["Omegainput2_sc"]])) )
    if("Omegainput2_sf" %in% names(TmbParams)) Map[["Omegainput2_sf"]] = factor( array(NA,dim=dim(TmbParams[["Omegainput2_sf"]])) )
    if("L_omega2_z" %in% names(TmbParams)) Map[["L_omega2_z"]] = factor( rep(NA,length(TmbParams[["L_omega2_z"]])) )
  }
  if(DataList[["FieldConfig"]][2,2] == -1){
    if("Epsiloninput2_sct" %in% names(TmbParams)) Map[["Epsiloninput2_sct"]] = factor( array(NA,dim=dim(TmbParams[["Epsiloninput2_sct"]])) )
    if("Epsiloninput2_sft" %in% names(TmbParams)) Map[["Epsiloninput2_sft"]] = factor( array(NA,dim=dim(TmbParams[["Epsiloninput2_sft"]])) )
    if("L_epsilon2_z" %in% names(TmbParams)) Map[["L_epsilon2_z"]] = factor( rep(NA,length(TmbParams[["L_epsilon2_z"]])) )
  }
  if( all(DataList[["FieldConfig"]][1:2,2] == -1 )){
    if( !( "Xconfig_zcp" %in% names(DataList) && any(DataList[["Xconfig_zcp"]][2,,] %in% c(2,3)) ) ){
      Map[["logkappa2"]] = factor(NA)
      if("rho_c2" %in% names(TmbParams)) Map[["rho_c2"]] = factor(NA)
=======

  # Anisotropy
  if(DataList[["Options_vec"]]["Aniso"]==0 | all(DataList[["FieldConfig"]] == -1)) Map[['ln_H_input']] = factor( rep(NA,2) )
  
  # Hyperparameters for intercepts for <= V5.3.0
  if( "Beta_mean1" %in% names(TmbParams) ){
    if( RhoConfig["Beta1"]==0){
      Map[["Beta_mean1"]] = factor( NA )
      Map[["Beta_rho1"]] = factor( NA )
      Map[["logsigmaB1"]] = factor( NA )
    }
    # Beta1 -- White-noise
    if( RhoConfig["Beta1"]==1){
      Map[["Beta_rho1"]] = factor( NA )
    }
    # Beta1 -- Random-walk
    if( RhoConfig["Beta1"]==2){
      Map[["Beta_mean1"]] = factor( NA )
      Map[["Beta_rho1"]] = factor( NA )
    }
    # Beta1 -- Constant over time for each category
    if( RhoConfig["Beta1"]==3){
      Map[["Beta_mean1"]] = factor( NA )
      Map[["Beta_rho1"]] = factor( NA )
      Map[["logsigmaB1"]] = factor( NA )
      Map[["beta1_ct"]] = factor( 1:DataList$n_c %o% rep(1,DataList$n_t) )
    }
    # Beta2 -- Fixed (0) or Beta_rho2 mirroring Beta_rho1 (6)
    if( RhoConfig["Beta2"] %in% c(0,6) ){
      Map[["Beta_mean2"]] = factor( NA )
      Map[["Beta_rho2"]] = factor( NA )
      Map[["logsigmaB2"]] = factor( NA )
    }
    # Beta2 -- White-noise
    if( RhoConfig["Beta2"]==1){
      Map[["Beta_rho2"]] = factor( NA )
    }
    # Beta2 -- Random-walk
    if( RhoConfig["Beta2"]==2){
      Map[["Beta_mean2"]] = factor( NA )
      Map[["Beta_rho2"]] = factor( NA )
    }
    # Beta2 -- Constant over time for each category
    if( RhoConfig["Beta2"]==3){
      Map[["Beta_mean2"]] = factor( NA )
      Map[["Beta_rho2"]] = factor( NA )
      Map[["logsigmaB2"]] = factor( NA )
      Map[["beta2_ct"]] = factor( 1:DataList$n_c %o% rep(1,DataList$n_t) )
    }
    # Warnings
    if( DataList$n_c >= 2 ){
      warnings( "This version of VAST has the same hyperparameters for the intercepts of all categories.  Please use CPP version >=5.4.0 for different hyperparameters for each category." )
    }
  }
  # Hyperparameters for intercepts for >= V5.4.0
  if( "Beta_mean1_c" %in% names(TmbParams) ){
    if( RhoConfig["Beta1"]==0){
      Map[["Beta_mean1_c"]] = factor( rep(NA,DataList$n_c) )
      Map[["Beta_rho1_c"]] = factor( rep(NA,DataList$n_c) )
      Map[["logsigmaB1_c"]] = factor( rep(NA,DataList$n_c) )
    }
    # Beta1 -- White-noise
    if( RhoConfig["Beta1"]==1){
      Map[["Beta_rho1_c"]] = factor( rep(NA,DataList$n_c) )
    }
    # Beta1 -- Random-walk
    if( RhoConfig["Beta1"]==2){
      Map[["Beta_mean1_c"]] = factor( rep(NA,DataList$n_c) )
      Map[["Beta_rho1_c"]] = factor( rep(NA,DataList$n_c) )
    }
    # Beta1 -- Constant over time for each category
    if( RhoConfig["Beta1"]==3){
      Map[["Beta_mean1_c"]] = factor( rep(NA,DataList$n_c) )
      Map[["Beta_rho1_c"]] = factor( rep(NA,DataList$n_c) )
      Map[["logsigmaB1_c"]] = factor( rep(NA,DataList$n_c) )
      Map[["beta1_ct"]] = factor( 1:DataList$n_c %o% rep(1,DataList$n_t) )
    }
    # Beta2 -- Fixed (0) or Beta_rho2 mirroring Beta_rho1 (6)
    if( RhoConfig["Beta2"] %in% c(0,6) ){
      Map[["Beta_mean2_c"]] = factor( rep(NA,DataList$n_c) )
      Map[["Beta_rho2_c"]] = factor( rep(NA,DataList$n_c) )
      Map[["logsigmaB2_c"]] = factor( rep(NA,DataList$n_c) )
    }
    # Beta2 -- White-noise
    if( RhoConfig["Beta2"]==1){
      Map[["Beta_rho2_c"]] = factor( rep(NA,DataList$n_c) )
    }
    # Beta2 -- Random-walk
    if( RhoConfig["Beta2"]==2){
      Map[["Beta_mean2_c"]] = factor( rep(NA,DataList$n_c) )
      Map[["Beta_rho2_c"]] = factor( rep(NA,DataList$n_c) )
    }
    # Beta2 -- Constant over time for each category
    if( RhoConfig["Beta2"]==3){
      Map[["Beta_mean2_c"]] = factor( rep(NA,DataList$n_c) )
      Map[["Beta_rho2_c"]] = factor( rep(NA,DataList$n_c) )
      Map[["logsigmaB2_c"]] = factor( rep(NA,DataList$n_c) )
      Map[["beta2_ct"]] = factor( 1:DataList$n_c %o% rep(1,DataList$n_t) )
    }
    # Warnings
    if( DataList$n_c >= 2 ){
      warnings( "This version of VAST has different hyperparameters for each category. Default behavior for CPP version <=5.3.0 was to have the same hyperparameters for the intercepts of all categories." )
>>>>>>> 2d53ce07
    }
  }

  # Epsilon1 -- Fixed OR White-noise OR Random walk
  if( RhoConfig["Epsilon1"] %in% c(0,1,2) ){
    if( "Epsilon_rho1" %in% names(TmbParams) ) Map[["Epsilon_rho1"]] = factor( NA )
    if( "Epsilon_rho1_f" %in% names(TmbParams) ) Map[["Epsilon_rho1_f"]] = factor( rep(NA,length(TmbParams$Epsilon_rho1_f)) )
  }
  if( RhoConfig["Epsilon1"] %in% c(4) ){
    if( "Epsilon_rho1_f" %in% names(TmbParams) ) Map[["Epsilon_rho1_f"]] = factor( rep(1,length(TmbParams$Epsilon_rho1_f)) )
  }
  # Epsilon2 -- Fixed OR White-noise OR Random walk OR mirroring Epsilon_rho1_f
  if( RhoConfig["Epsilon2"] %in% c(0,1,2,6) ){
    if( "Epsilon_rho2" %in% names(TmbParams) ) Map[["Epsilon_rho2"]] = factor( NA )
    if( "Epsilon_rho2_f" %in% names(TmbParams) ) Map[["Epsilon_rho2_f"]] = factor( rep(NA,length(TmbParams$Epsilon_rho2_f)) )
  }
  if( RhoConfig["Epsilon2"] %in% c(4) ){
    if( "Epsilon_rho2_f" %in% names(TmbParams) ) Map[["Epsilon_rho2_f"]] = factor( rep(1,length(TmbParams$Epsilon_rho2_f)) )
  }

  # fix AR across bins
  if( DataList$n_c==1 & ("rho_c1" %in% names(TmbParams)) ){
    Map[["rho_c1"]] = factor(NA)
    Map[["rho_c2"]] = factor(NA)
  }

<<<<<<< HEAD
  #########################
  # Variance for overdispersion
  #########################
=======
  # fix variance-ratio for columns of t_iz
  if( "log_sigmaratio1_z" %in% names(TmbParams) ){
    Map[["log_sigmaratio1_z"]] = factor( c(NA, seq_pos(length(TmbParams[["log_sigmaratio1_z"]])-1)) )
  }
  if( "log_sigmaratio2_z" %in% names(TmbParams) ){
    Map[["log_sigmaratio2_z"]] = factor( c(NA, seq_pos(length(TmbParams[["log_sigmaratio2_z"]])-1)) )
  }

  # fix first level of 2nd and higher columns of t_iz
  if( "t_iz"%in%names(DataList) && ncol(DataList$t_iz)>=2 ){
    # (Re)start map for intercepts
    if( !("beta1_ct" %in% names(Map)) ){
      Map[["beta1_ct"]] = 1:prod(dim(TmbParams[["beta1_ct"]]))
    }else{
      Map[["beta1_ct"]] = as.numeric(Map[["beta1_ct"]])
    }
    if( !("beta2_ct" %in% names(Map)) ){
      Map[["beta2_ct"]] = 1:prod(dim(TmbParams[["beta2_ct"]]))
    }else{
      Map[["beta2_ct"]] = as.numeric(Map[["beta2_ct"]])
    }
    # Add fixed values for lowest value of 2nd and higher columns
    for( zI in 2:ncol(DataList$t_iz) ){
      Which2Fix = min( DataList$t_iz[,zI] )
      Which2Fix = matrix( 1:(DataList$n_c*DataList$n_t), ncol=DataList$n_t, nrow=DataList$n_c )[,Which2Fix+1]
      Map[["beta1_ct"]][Which2Fix] = NA
      Map[["beta2_ct"]][Which2Fix] = NA
    }
    # Remake as factor
    Map[["beta1_ct"]] = factor(Map[["beta1_ct"]])
    Map[["beta2_ct"]] = factor(Map[["beta2_ct"]])
  }
>>>>>>> 2d53ce07

  # Overdispersion parameters
  if( ("n_f_input"%in%names(DataList)) && "n_v"%in%names(DataList) && DataList[["n_f_input"]]<0 ){
    Map[["L1_z"]] = factor(rep(NA,length(TmbParams[["L1_z"]])))
    Map[["eta1_vf"]] = factor(array(NA,dim=dim(TmbParams[["eta1_vf"]])))
    Map[["L2_z"]] = factor(rep(NA,length(TmbParams[["L1_z"]])))
    Map[["eta2_vf"]] = factor(array(NA,dim=dim(TmbParams[["eta2_vf"]])))
  }
  if( ("OverdispersionConfig"%in%names(DataList)) && "n_v"%in%names(DataList) ){
    if( DataList[["OverdispersionConfig"]][1] == -1 ){
      Map[["L1_z"]] = factor(rep(NA,length(TmbParams[["L1_z"]])))
      Map[["eta1_vf"]] = factor(array(NA,dim=dim(TmbParams[["eta1_vf"]])))
    }
    if( DataList[["OverdispersionConfig"]][2] == -1 ){
      Map[["L2_z"]] = factor(rep(NA,length(TmbParams[["L2_z"]])))
      Map[["eta2_vf"]] = factor(array(NA,dim=dim(TmbParams[["eta2_vf"]])))
    }
  }

  #########################
  # Npool options
  # Overwrites SigmaM, L_omega, and L_epsilon, so must come after them
  #########################

  # Make all category-specific variances (SigmaM, Omega, Epsilon) constant for models with EncNum_a < Npool
  if( Npool>0 ){
    if( !all(DataList$FieldConfig %in% c(-2)) ){
      stop("Npool should only be specified when using 'IID' variation for `FieldConfig`")
    }
  }
  EncNum_ct = array(0, dim=c(DataList$n_c,DataList$n_t))
  for( tz in 1:ncol(DataList$t_iz) ){
    Temp = tapply( DataList$b_i, INDEX=list(factor(DataList$c_iz[,1],levels=1:DataList$n_c-1),factor(DataList$t_iz[,tz],levels=1:DataList$n_t-1)), FUN=function(vec){sum(vec>0,na.rm=TRUE)} )
    Temp = ifelse( is.na(Temp), 0, Temp )
    EncNum_ct = EncNum_ct + Temp
  }
  EncNum_c = rowSums( EncNum_ct )
  if( any(EncNum_c < Npool) ){
    pool = function(poolTF){
      Return = 1:length(poolTF)
      Return = ifelse( poolTF==TRUE, length(poolTF)+1, Return )
      return(Return)
    }
    # Change SigmaM / L_omega1_z / L_omega2_z / L_epsilon1_z / L_epsilon2_z
    Map[["logSigmaM"]] = array( as.numeric(Map$logSigmaM), dim=dim(TmbParams$logSigmaM) )
    Map[["logSigmaM"]][ which(EncNum_c < Npool), ] = rep(1,sum(EncNum_c<Npool)) %o% Map[["logSigmaM"]][ which(EncNum_c < Npool)[1], ]
    Map[["logSigmaM"]] = factor( Map[["logSigmaM"]] )
    # Change Omegas
    Map[["L_omega1_z"]] = factor(pool(EncNum_c<Npool))
    Map[["L_omega2_z"]] = factor(pool(EncNum_c<Npool))
    # Change Epsilons
    Map[["L_epsilon1_z"]] = factor(pool(EncNum_c<Npool))
    Map[["L_epsilon2_z"]] = factor(pool(EncNum_c<Npool))
  }

  #########################
  # Covariates
  #########################

  # Static covariates
    # Deprecated >= V6.0.0
  if( "X_xj" %in% names(DataList) ){
    Var_j = apply( DataList[["X_xj"]], MARGIN=2, FUN=var )
    Map[["gamma1_j"]] = Map[["gamma2_j"]] = 1:ncol(DataList$X_xj)
    for(j in 1:length(Var_j)){
      if( Var_j[j]==0 || sum(CovConfig)==0 ){
        Map[["gamma1_j"]][j] = NA
        Map[["gamma2_j"]][j] = NA
      }
    }
    Map[["gamma1_j"]] = factor(Map[["gamma1_j"]])
    Map[["gamma2_j"]] = factor(Map[["gamma1_j"]])
  }

  # Catchability variables
  Var_k = apply( DataList[["Q_ik"]], MARGIN=2, FUN=var )
  Map[["lambda1_k"]] = Map[["lambda2_k"]] = 1:ncol(DataList$Q_ik)
  for(k in 1:length(Var_k)){
    if( Var_k[k]==0 ){
      Map[["lambda1_k"]][k] = NA
      Map[["lambda2_k"]][k] = NA
    }
  }
  Map[["lambda1_k"]] = factor(Map[["lambda1_k"]])
  Map[["lambda2_k"]] = factor(Map[["lambda2_k"]])

  # Dynamic covariates
  if( "X_xtp" %in% names(DataList) ){
    Var_p = apply( DataList[["X_xtp"]], MARGIN=3, FUN=function(array){var(as.vector(array))})
    Var_tp = apply( DataList[["X_xtp"]], MARGIN=2:3, FUN=var )
    if( "gamma1_tp" %in% names(TmbParams) ){
      Map[["gamma1_tp"]] = Map[["gamma2_tp"]] = matrix( 1:(DataList$n_t*DataList$n_p), nrow=DataList$n_t, ncol=DataList$n_p )
      # By default:
      #  1.  turn off coefficient associated with variable having no variance across space and time
      #  2.  assume constant coefficient for all years of each variable and category
      for(p in 1:length(Var_p)){
        if( Var_p[p]==0 ){
          Map[["gamma1_tp"]][,p] = NA
          Map[["gamma2_tp"]][,p] = NA
        }else{
          Map[["gamma1_tp"]][,p] = rep( Map[["gamma1_tp"]][1,p], DataList$n_t )
          Map[["gamma2_tp"]][,p] = rep( Map[["gamma2_tp"]][1,p], DataList$n_t )
        }
      }
      Map[["gamma1_tp"]] = factor(Map[["gamma1_tp"]])
      Map[["gamma2_tp"]] = factor(Map[["gamma2_tp"]])
    }
    if( all(c("gamma1_ctp","gamma2_ctp") %in% names(TmbParams)) ){
      Map[["gamma1_ctp"]] = Map[["gamma2_ctp"]] = array( 1:(DataList$n_c*DataList$n_t*DataList$n_p), dim=c(DataList$n_c,DataList$n_t,DataList$n_p) )
      # By default:
      #  1.  turn off coefficient associated with variable having no variance across space and time
      #  2.  assume constant coefficient for all years of each variable and category
      for(p in 1:length(Var_p)){
        if( Var_p[p]==0 ){
          Map[["gamma1_ctp"]][,,p] = NA
          Map[["gamma2_ctp"]][,,p] = NA
        }else{
          for(cI in 1:DataList$n_c){
            Map[["gamma1_ctp"]][cI,,p] = rep( Map[["gamma1_ctp"]][cI,1,p], DataList$n_t )
            Map[["gamma2_ctp"]][cI,,p] = rep( Map[["gamma2_ctp"]][cI,1,p], DataList$n_t )
          }
        }
      }
      if( "Xconfig_zcp" %in% names(DataList) ){
        for(cI in 1:DataList$n_c){
        for(pI in 1:DataList$n_p){
          if( DataList$Xconfig_zcp[1,cI,pI] %in% c(0,2) ){
            Map[["gamma1_ctp"]][cI,,pI] = NA
          }
          if( DataList$Xconfig_zcp[2,cI,pI] %in% c(0,2) ){
            Map[["gamma2_ctp"]][cI,,pI] = NA
          }
        }}
      }
      Map[["gamma1_ctp"]] = factor(Map[["gamma1_ctp"]])
      Map[["gamma2_ctp"]] = factor(Map[["gamma2_ctp"]])
    }
    if( all(c("log_sigmaXi1_cp","log_sigmaXi2_cp") %in% names(TmbParams)) ){
      Map[["log_sigmaXi1_cp"]] = Map[["log_sigmaXi2_cp"]] = array( 1:(DataList$n_c*DataList$n_p), dim=c(DataList$n_c,DataList$n_p) )
      for(cI in 1:DataList$n_c){
      for(pI in 1:DataList$n_p){
        if( DataList$Xconfig_zcp[1,cI,pI] %in% c(0,1) ){
          Map[["log_sigmaXi1_cp"]][cI,pI] = NA
        }
        if( DataList$Xconfig_zcp[2,cI,pI] %in% c(0,1) ){
          Map[["log_sigmaXi2_cp"]][cI,pI] = NA
        }
      }}
      Map[["log_sigmaXi1_cp"]] = factor(Map[["log_sigmaXi1_cp"]])
      Map[["log_sigmaXi2_cp"]] = factor(Map[["log_sigmaXi2_cp"]])
    }
  }

  # Spatially varying coefficients
  if( all(c("Xiinput1_scp","Xiinput2_scp") %in% names(TmbParams)) ){
    Map[["Xiinput1_scp"]] = Map[["Xiinput2_scp"]] = array( 1:(DataList$n_s*DataList$n_c*DataList$n_p), dim=c(DataList$n_s,DataList$n_c,DataList$n_p) )
    for(cI in 1:DataList$n_c){
    for(pI in 1:DataList$n_p){
      if(DataList$Xconfig_zcp[1,cI,pI] %in% c(0,1)) Map[["Xiinput1_scp"]][,cI,pI] = NA
      if(DataList$Xconfig_zcp[2,cI,pI] %in% c(0,1)) Map[["Xiinput2_scp"]][,cI,pI] = NA
    }}
    Map[["Xiinput1_scp"]] = factor(Map[["Xiinput1_scp"]])
    Map[["Xiinput2_scp"]] = factor(Map[["Xiinput2_scp"]])
  }

  #########################
  # Seasonal models
  #########################

  # fix variance-ratio for columns of t_iz
  if( "log_sigmaratio1_z" %in% names(TmbParams) ){
    Map[["log_sigmaratio1_z"]] = factor( c(NA, seq_pos(length(TmbParams[["log_sigmaratio1_z"]])-1)) )
  }
  if( "log_sigmaratio2_z" %in% names(TmbParams) ){
    Map[["log_sigmaratio2_z"]] = factor( c(NA, seq_pos(length(TmbParams[["log_sigmaratio2_z"]])-1)) )
  }

  #########################
  # Interactions
  #########################

  if( "VamConfig"%in%names(DataList) & all(c("Chi_fr","Psi_fr")%in%names(TmbParams)) ){
    # Turn off interactions
    if( DataList$VamConfig[1]==0 ){
      Map[["Chi_fr"]] = factor( rep(NA,prod(dim(TmbParams$Chi_fr))) )
      Map[["Psi_fr"]] = factor( rep(NA,prod(dim(TmbParams$Psi_fr))) )
    }
    # Reduce degrees of freedom for interactions
    if( DataList$VamConfig[1] %in% c(1,3) ){
      Map[["Psi_fr"]] = array( 1:prod(dim(TmbParams$Psi_fr)), dim=dim(TmbParams$Psi_fr) )
      Map[["Psi_fr"]][1:ncol(Map[["Psi_fr"]]),] = NA
      Map[["Psi_fr"]] = factor(Map[["Psi_fr"]])
    }
    # Reduce degrees of freedom for interactions
    if( DataList$VamConfig[1]==2 ){
      Map[["Psi_fr"]] = array( 1:prod(dim(TmbParams$Psi_fr)), dim=dim(TmbParams$Psi_fr) )
      Map[["Psi_fr"]][1:ncol(Map[["Psi_fr"]]),] = NA
      Map[["Psi_fr"]] = factor(Map[["Psi_fr"]])
      Map[["Psi_fr"]] = array( 1:prod(dim(TmbParams$Psi_fr)), dim=dim(TmbParams$Psi_fr) )
      Map[["Psi_fr"]][1:ncol(Map[["Psi_fr"]]),] = NA
      Map[["Psi_fr"]][cbind(1:ncol(Map[["Psi_fr"]]),1:ncol(Map[["Psi_fr"]]))] = max(c(0,Map[["Psi_fr"]]),na.rm=TRUE) + 1:ncol(Map[["Psi_fr"]])
      Map[["Psi_fr"]] = factor(Map[["Psi_fr"]])
    }
  }

  #########################
  # 1. Intercepts
  # 2. Hyper-parameters for intercepts
  #########################

  #####
  # Step 1: fix betas and/or epsilons for missing years if betas are fixed-effects
  #####

  Num_ct = array(0, dim=c(DataList$n_c,DataList$n_t))
  for( tz in 1:ncol(DataList$t_iz) ){
    Temp = tapply( DataList$b_i, INDEX=list(factor(DataList$c_iz[,1],levels=1:DataList$n_c-1),factor(DataList$t_iz[,tz],levels=1:DataList$n_t-1)), FUN=function(vec){sum(!is.na(vec))} )
    Temp = ifelse( is.na(Temp), 0, Temp )
    Num_ct = Num_ct + Temp
  }
  if( sum(Num_ct==0)>0 ){
    # Beta1 -- Fixed
    if( RhoConfig["Beta1"]==0 ){
      if( "beta1_ct" %in% names(TmbParams) ){
        Map[["beta1_ct"]] = fix_value( fixvalTF=(Num_ct==0) )
      }
      if( "beta1_ft" %in% names(TmbParams) ){
        if( DataList[["FieldConfig"]][3,1] == -2 ){
          Map[["beta1_ft"]] = fix_value( fixvalTF=(Num_ct==0) )
        }else{
          stop( "Missing years may not work using a factor-model for intercepts" )
        }
      }
    }else{
      # Don't fix because it would affect estimates of variance
    }
    # Beta2 -- Fixed
    if( RhoConfig["Beta2"]==0 ){
      if( "beta2_ct" %in% names(TmbParams) ){
        Map[["beta2_ct"]] = fix_value( fixvalTF=(Num_ct==0) )
      }
      if( "beta2_ft" %in% names(TmbParams) ){
        if( DataList[["FieldConfig"]][3,2] == -2 ){
          Map[["beta2_ft"]] = fix_value( fixvalTF=(Num_ct==0) )
        }else{
          stop( "Missing years may not work using a factor-model for intercepts" )
        }
      }
    }else{
      # Don't fix because it would affect estimates of variance
    }
  }

  #####
  # Step 2: User settings for 100% encounter rates
  # overwrite previous, but also re-checks for missing data
  #####

  Use_informative_starts = FALSE
  if( all(c("beta1_ct","beta2_ct") %in% names(TmbParams)) ){
    Use_informative_starts = TRUE
  }
  if( all(c("beta1_ft","beta2_ft") %in% names(TmbParams)) ){
    if( all(DataList$FieldConfig[3,1:2] == -2) ){
      Use_informative_starts = TRUE
    }
  }
  if( Use_informative_starts==TRUE ){
    # Temporary object for mapping
    Map_tmp = list( "beta1_ct"=NA, "beta2_ct"=NA )

    # Change beta1_ct if 100% encounters (not designed to work with seasonal models)
    if( any(DataList$ObsModel_ez[,2] %in% c(3)) ){
      if( ncol(DataList$t_iz)==1 ){
        Tmp_ct = tapply(ifelse(DataList$b_i>0,1,0), INDEX=list(factor(DataList$c_iz[,1],levels=sort(unique(DataList$c_iz[,1]))),factor(DataList$t_iz[,1],levels=1:DataList$n_t-1)), FUN=mean)
        Map_tmp[["beta1_ct"]] = array( 1:prod(dim(Tmp_ct)), dim=dim(Tmp_ct) )
        Map_tmp[["beta1_ct"]][which(is.na(Tmp_ct) | Tmp_ct==1)] = NA
      }else{
        stop("`ObsModel[,2]==3` is not implemented to work with seasonal models")
      }
    }

    # Change beta1_ct and beta2_ct if 0% or 100% encounters (not designed to work with seasonal models)
    if( any(DataList$ObsModel_ez[,2] %in% c(4)) ){
      if( ncol(DataList$t_iz)==1 ){
        Tmp_ct = tapply(ifelse(DataList$b_i>0,1,0), INDEX=list(factor(DataList$c_iz[,1],levels=sort(unique(DataList$c_iz[,1]))),factor(DataList$t_iz[,1],levels=1:DataList$n_t-1)), FUN=mean)
        Map_tmp[["beta1_ct"]] = array( 1:prod(dim(Tmp_ct)), dim=dim(Tmp_ct) )
        Map_tmp[["beta1_ct"]][which(is.na(Tmp_ct) | Tmp_ct==1 | Tmp_ct==0)] = NA
        Map_tmp[["beta2_ct"]] = array( 1:prod(dim(Tmp_ct)), dim=dim(Tmp_ct) )
        Map_tmp[["beta2_ct"]][which(is.na(Tmp_ct) | Tmp_ct==0)] = NA
      }else{
        stop("`ObsModel[,2]==3` is not implemented to work with seasonal models")
      }
    }

    # Insert with name appropriate for a given version
    if( all(c("beta1_ct","beta2_ct") %in% names(TmbParams)) ){
      if( length(Map_tmp[["beta1_ct"]])>1 || !is.na(Map_tmp[["beta1_ct"]]) ) Map[["beta1_ct"]] = factor(Map_tmp[["beta1_ct"]])
      if( length(Map_tmp[["beta2_ct"]])>1 || !is.na(Map_tmp[["beta2_ct"]]) ) Map[["beta2_ct"]] = factor(Map_tmp[["beta2_ct"]])
    }
    if( all(c("beta1_ft","beta2_ft") %in% names(TmbParams)) ){
      if( length(Map_tmp[["beta1_ct"]])>1 || !is.na(Map_tmp[["beta1_ct"]]) ) Map[["beta1_ft"]] = factor(Map_tmp[["beta1_ct"]])
      if( length(Map_tmp[["beta2_ct"]])>1 || !is.na(Map_tmp[["beta2_ct"]]) ) Map[["beta2_ft"]] = factor(Map_tmp[["beta2_ct"]])
    }
  }

  #####
  # Step 3: Structure for hyper-parameters
  # overwrites previous structure on intercepts only if temporal structure is specified (in which case its unnecessary)
  #####

  # Hyperparameters for intercepts for <= V5.3.0
  if( all(c("logsigmaB1","logsigmaB2") %in% names(TmbParams)) ){
    if( RhoConfig["Beta1"]==0){
      Map[["Beta_mean1"]] = factor( NA )
      Map[["Beta_rho1"]] = factor( NA )
      Map[["logsigmaB1"]] = factor( NA )
    }
    # Beta1 -- White-noise
    if( RhoConfig["Beta1"]==1){
      Map[["Beta_rho1"]] = factor( NA )
    }
    # Beta1 -- Random-walk
    if( RhoConfig["Beta1"]==2){
      Map[["Beta_mean1"]] = factor( NA )
      Map[["Beta_rho1"]] = factor( NA )
    }
    # Beta1 -- Constant over time for each category
    if( RhoConfig["Beta1"]==3){
      Map[["Beta_mean1"]] = factor( NA )
      Map[["Beta_rho1"]] = factor( NA )
      Map[["logsigmaB1"]] = factor( NA )
      Map[["beta1_ct"]] = factor( 1:DataList$n_c %o% rep(1,DataList$n_t) )
    }
    # Beta2 -- Fixed (0) or Beta_rho2 mirroring Beta_rho1 (6)
    if( RhoConfig["Beta2"] %in% c(0,6) ){
      Map[["Beta_mean2"]] = factor( NA )
      Map[["Beta_rho2"]] = factor( NA )
      Map[["logsigmaB2"]] = factor( NA )
    }
    # Beta2 -- White-noise
    if( RhoConfig["Beta2"]==1){
      Map[["Beta_rho2"]] = factor( NA )
    }
    # Beta2 -- Random-walk
    if( RhoConfig["Beta2"]==2){
      Map[["Beta_mean2"]] = factor( NA )
      Map[["Beta_rho2"]] = factor( NA )
    }
    # Beta2 -- Constant over time for each category
    if( RhoConfig["Beta2"]==3){
      Map[["Beta_mean2"]] = factor( NA )
      Map[["Beta_rho2"]] = factor( NA )
      Map[["logsigmaB2"]] = factor( NA )
      Map[["beta2_ct"]] = factor( 1:DataList$n_c %o% rep(1,DataList$n_t) )
    }
    # Warnings
    if( DataList$n_c >= 2 ){
      warnings( "This version of VAST has the same hyperparameters for the intercepts of all categories.  Please use CPP version >=5.4.0 for different hyperparameters for each category." )
    }
  }
  # Hyperparameters for intercepts for >= V5.4.0 & <7.0.0
  if( all(c("logsigmaB1_c","logsigmaB2_c") %in% names(TmbParams)) ){
    if( RhoConfig["Beta1"]==0){
      Map[["Beta_mean1_c"]] = factor( rep(NA,DataList$n_c) )
      Map[["Beta_rho1_c"]] = factor( rep(NA,DataList$n_c) )
      Map[["logsigmaB1_c"]] = factor( rep(NA,DataList$n_c) )
    }
    # Beta1 -- White-noise
    if( RhoConfig["Beta1"]==1){
      Map[["Beta_rho1_c"]] = factor( rep(NA,DataList$n_c) )
    }
    # Beta1 -- Random-walk
    if( RhoConfig["Beta1"]==2){
      Map[["Beta_mean1_c"]] = factor( rep(NA,DataList$n_c) )
      Map[["Beta_rho1_c"]] = factor( rep(NA,DataList$n_c) )
    }
    # Beta1 -- Constant over time for each category
    if( RhoConfig["Beta1"]==3){
      Map[["Beta_mean1_c"]] = factor( rep(NA,DataList$n_c) )
      Map[["Beta_rho1_c"]] = factor( rep(NA,DataList$n_c) )
      Map[["logsigmaB1_c"]] = factor( rep(NA,DataList$n_c) )
      Map[["beta1_ct"]] = factor( 1:DataList$n_c %o% rep(1,DataList$n_t) )
    }
    # Beta2 -- Fixed (0) or Beta_rho2 mirroring Beta_rho1 (6)
    if( RhoConfig["Beta2"] %in% c(0,6) ){
      Map[["Beta_mean2_c"]] = factor( rep(NA,DataList$n_c) )
      Map[["Beta_rho2_c"]] = factor( rep(NA,DataList$n_c) )
      Map[["logsigmaB2_c"]] = factor( rep(NA,DataList$n_c) )
    }
    # Beta2 -- White-noise
    if( RhoConfig["Beta2"]==1){
      Map[["Beta_rho2_c"]] = factor( rep(NA,DataList$n_c) )
    }
    # Beta2 -- Random-walk
    if( RhoConfig["Beta2"]==2){
      Map[["Beta_mean2_c"]] = factor( rep(NA,DataList$n_c) )
      Map[["Beta_rho2_c"]] = factor( rep(NA,DataList$n_c) )
    }
    # Beta2 -- Constant over time for each category
    if( RhoConfig["Beta2"]==3){
      Map[["Beta_mean2_c"]] = factor( rep(NA,DataList$n_c) )
      Map[["Beta_rho2_c"]] = factor( rep(NA,DataList$n_c) )
      Map[["logsigmaB2_c"]] = factor( rep(NA,DataList$n_c) )
      Map[["beta2_ct"]] = factor( 1:DataList$n_c %o% rep(1,DataList$n_t) )
    }
    # Warnings
    if( DataList$n_c >= 2 ){
      warnings( "This version of VAST has different hyperparameters for each category. Default behavior for CPP version <=5.3.0 was to have the same hyperparameters for the intercepts of all categories." )
    }
  }
  # Hyperparameters for intercepts for >= V7.0.0
  if( all(c("L_beta1_z","L_beta2_z") %in% names(TmbParams)) ){
    if( RhoConfig["Beta1"]==0){
      Map[["Beta_mean1_c"]] = factor( rep(NA,DataList$n_c) )
      Map[["Beta_rho1_f"]] = factor( rep(NA,nrow(TmbParams$beta1_ft)) )
      Map[["L_beta1_z"]] = factor( rep(NA,length(TmbParams$L_beta1_z)) ) # Turn off all because Data_Fn has thrown an error whenever not using IID
    }
    # Beta1 -- White-noise
    if( RhoConfig["Beta1"]==1){
      Map[["Beta_rho1_f"]] = factor( rep(NA,nrow(TmbParams$beta1_ft)) )
    }
    # Beta1 -- Random-walk
    if( RhoConfig["Beta1"]==2){
      # Map[["Beta_mean1_c"]] = factor( rep(NA,DataList$n_c) ) # Estimate Beta_mean1_c given RW, because RW in year t=0 starts as deviation from Beta_mean1_c
      Map[["Beta_rho1_f"]] = factor( rep(NA,nrow(TmbParams$beta1_ft)) )
      warnings( "Version >=7.0.0 has different behavior for random-walk intercepts than <7.0.0, so results may not be identical. Consult James Thorson or code for details.")
    }
    # Beta1 -- Constant over time for each category
    if( RhoConfig["Beta1"]==3){
      Map[["Beta_mean1_c"]] = factor( rep(NA,DataList$n_c) )
      Map[["Beta_rho1_f"]] = factor( rep(NA,nrow(TmbParams$beta1_ft)) )
      Map[["beta1_ft"]] = factor( row(TmbParams$beta1_ft) )
      Map[["L_beta1_z"]] = factor( rep(NA,length(TmbParams$L_beta1_z)) ) # Turn off all because Data_Fn has thrown an error whenever not using IID
    }
    # Beta2 -- Fixed (0) or Beta_rho2 mirroring Beta_rho1 (6)
    if( RhoConfig["Beta2"] %in% c(0,6) ){
      Map[["Beta_mean2_c"]] = factor( rep(NA,DataList$n_c) )
      Map[["Beta_rho2_f"]] = factor( rep(NA,nrow(TmbParams$beta2_ft)) )
      Map[["L_beta2_z"]] = factor( rep(NA,length(TmbParams$L_beta2_z)) )    # Turn off all because Data_Fn has thrown an error whenever not using IID
    }
    # Beta2 -- White-noise
    if( RhoConfig["Beta2"]==1){
      Map[["Beta_rho2_f"]] = factor( rep(NA,nrow(TmbParams$beta2_ft)) )
    }
    # Beta2 -- Random-walk
    if( RhoConfig["Beta2"]==2){
      # Map[["Beta_mean2_c"]] = factor( rep(NA,DataList$n_c) )  # Estimate Beta_mean2_c given RW, because RW in year t=0 starts as deviation from Beta_mean2_c
      Map[["Beta_rho2_f"]] = factor( rep(NA,nrow(TmbParams$beta2_ft)) )
      warnings( "Version >=7.0.0 has different behavior for random-walk intercepts than <7.0.0, so results may not be identical. Consult James Thorson or code for details.")
    }
    # Beta2 -- Constant over time for each category
    if( RhoConfig["Beta2"]==3){
      Map[["Beta_mean2_c"]] = factor( rep(NA,DataList$n_c) )
      Map[["Beta_rho2_f"]] = factor( rep(NA,nrow(TmbParams$beta2_ft)) )
      Map[["beta2_ft"]] = factor( row(TmbParams$beta2_ft) )
      Map[["L_beta2_z"]] = factor( rep(NA,length(TmbParams$L_beta2_z)) ) # Turn off all because Data_Fn has thrown an error whenever not using IID
    }
    # Warnings
    if( DataList$n_c >= 2 ){
      warnings( "This version of VAST has different hyperparameters for each category. Default behavior for CPP version <=5.3.0 was to have the same hyperparameters for the intercepts of all categories." )
    }
  }

  #####
  # Step 4: Structure for seasonal models
  # NOT WELL TESTED!
  #####

  # fix first level of 2nd and higher columns of t_iz
  if( "t_iz"%in%names(DataList) && ncol(DataList$t_iz)>=2 ){
    if( all(c("beta1_ct","beta2_ct") %in% names(TmbParams)) ){
      # (Re)start map for intercepts
      if( !("beta1_ct" %in% names(Map)) ){
        Map[["beta1_ct"]] = 1:prod(dim(TmbParams[["beta1_ct"]]))
      }else{
        Map[["beta1_ct"]] = as.numeric(Map[["beta1_ct"]])
      }
      if( !("beta2_ct" %in% names(Map)) ){
        Map[["beta2_ct"]] = 1:prod(dim(TmbParams[["beta2_ct"]]))
      }else{
        Map[["beta2_ct"]] = as.numeric(Map[["beta2_ct"]])
      }
      # Add fixed values for lowest value of 2nd and higher columns
      for( zI in 2:ncol(DataList$t_iz) ){
        Which2Fix = min( DataList$t_iz[,zI] )
        Which2Fix = matrix( 1:(DataList$n_c*DataList$n_t), ncol=DataList$n_t, nrow=DataList$n_c )[,Which2Fix+1]
        Map[["beta1_ct"]][Which2Fix] = NA
        Map[["beta2_ct"]][Which2Fix] = NA
      }
      # Remake as factor
      Map[["beta1_ct"]] = factor(Map[["beta1_ct"]])
      Map[["beta2_ct"]] = factor(Map[["beta2_ct"]])
    }
    if( all(c("beta1_ft","beta2_ft") %in% names(TmbParams)) ){
      stop("Seasonal models are not implemented for V >= 7.0.0, check with package author James Thorson")
    }
  }

  # Return
  return(Map)
}
<|MERGE_RESOLUTION|>--- conflicted
+++ resolved
@@ -120,7 +120,6 @@
     if("Omegainput1_sf" %in% names(TmbParams)) Map[["Omegainput1_sf"]] = factor( array(NA,dim=dim(TmbParams[["Omegainput1_sf"]])) )
     if("L_omega1_z" %in% names(TmbParams)) Map[["L_omega1_z"]] = factor( rep(NA,length(TmbParams[["L_omega1_z"]])) )
   }
-<<<<<<< HEAD
   if(DataList[["FieldConfig"]][2,1] == -1){
     if("Epsiloninput1_sct" %in% names(TmbParams)) Map[["Epsiloninput1_sct"]] = factor( array(NA,dim=dim(TmbParams[["Epsiloninput1_sct"]])) )
     if("Epsiloninput1_sft" %in% names(TmbParams)) Map[["Epsiloninput1_sft"]] = factor( array(NA,dim=dim(TmbParams[["Epsiloninput1_sft"]])) )
@@ -146,110 +145,6 @@
     if( !( "Xconfig_zcp" %in% names(DataList) && any(DataList[["Xconfig_zcp"]][2,,] %in% c(2,3)) ) ){
       Map[["logkappa2"]] = factor(NA)
       if("rho_c2" %in% names(TmbParams)) Map[["rho_c2"]] = factor(NA)
-=======
-
-  # Anisotropy
-  if(DataList[["Options_vec"]]["Aniso"]==0 | all(DataList[["FieldConfig"]] == -1)) Map[['ln_H_input']] = factor( rep(NA,2) )
-  
-  # Hyperparameters for intercepts for <= V5.3.0
-  if( "Beta_mean1" %in% names(TmbParams) ){
-    if( RhoConfig["Beta1"]==0){
-      Map[["Beta_mean1"]] = factor( NA )
-      Map[["Beta_rho1"]] = factor( NA )
-      Map[["logsigmaB1"]] = factor( NA )
-    }
-    # Beta1 -- White-noise
-    if( RhoConfig["Beta1"]==1){
-      Map[["Beta_rho1"]] = factor( NA )
-    }
-    # Beta1 -- Random-walk
-    if( RhoConfig["Beta1"]==2){
-      Map[["Beta_mean1"]] = factor( NA )
-      Map[["Beta_rho1"]] = factor( NA )
-    }
-    # Beta1 -- Constant over time for each category
-    if( RhoConfig["Beta1"]==3){
-      Map[["Beta_mean1"]] = factor( NA )
-      Map[["Beta_rho1"]] = factor( NA )
-      Map[["logsigmaB1"]] = factor( NA )
-      Map[["beta1_ct"]] = factor( 1:DataList$n_c %o% rep(1,DataList$n_t) )
-    }
-    # Beta2 -- Fixed (0) or Beta_rho2 mirroring Beta_rho1 (6)
-    if( RhoConfig["Beta2"] %in% c(0,6) ){
-      Map[["Beta_mean2"]] = factor( NA )
-      Map[["Beta_rho2"]] = factor( NA )
-      Map[["logsigmaB2"]] = factor( NA )
-    }
-    # Beta2 -- White-noise
-    if( RhoConfig["Beta2"]==1){
-      Map[["Beta_rho2"]] = factor( NA )
-    }
-    # Beta2 -- Random-walk
-    if( RhoConfig["Beta2"]==2){
-      Map[["Beta_mean2"]] = factor( NA )
-      Map[["Beta_rho2"]] = factor( NA )
-    }
-    # Beta2 -- Constant over time for each category
-    if( RhoConfig["Beta2"]==3){
-      Map[["Beta_mean2"]] = factor( NA )
-      Map[["Beta_rho2"]] = factor( NA )
-      Map[["logsigmaB2"]] = factor( NA )
-      Map[["beta2_ct"]] = factor( 1:DataList$n_c %o% rep(1,DataList$n_t) )
-    }
-    # Warnings
-    if( DataList$n_c >= 2 ){
-      warnings( "This version of VAST has the same hyperparameters for the intercepts of all categories.  Please use CPP version >=5.4.0 for different hyperparameters for each category." )
-    }
-  }
-  # Hyperparameters for intercepts for >= V5.4.0
-  if( "Beta_mean1_c" %in% names(TmbParams) ){
-    if( RhoConfig["Beta1"]==0){
-      Map[["Beta_mean1_c"]] = factor( rep(NA,DataList$n_c) )
-      Map[["Beta_rho1_c"]] = factor( rep(NA,DataList$n_c) )
-      Map[["logsigmaB1_c"]] = factor( rep(NA,DataList$n_c) )
-    }
-    # Beta1 -- White-noise
-    if( RhoConfig["Beta1"]==1){
-      Map[["Beta_rho1_c"]] = factor( rep(NA,DataList$n_c) )
-    }
-    # Beta1 -- Random-walk
-    if( RhoConfig["Beta1"]==2){
-      Map[["Beta_mean1_c"]] = factor( rep(NA,DataList$n_c) )
-      Map[["Beta_rho1_c"]] = factor( rep(NA,DataList$n_c) )
-    }
-    # Beta1 -- Constant over time for each category
-    if( RhoConfig["Beta1"]==3){
-      Map[["Beta_mean1_c"]] = factor( rep(NA,DataList$n_c) )
-      Map[["Beta_rho1_c"]] = factor( rep(NA,DataList$n_c) )
-      Map[["logsigmaB1_c"]] = factor( rep(NA,DataList$n_c) )
-      Map[["beta1_ct"]] = factor( 1:DataList$n_c %o% rep(1,DataList$n_t) )
-    }
-    # Beta2 -- Fixed (0) or Beta_rho2 mirroring Beta_rho1 (6)
-    if( RhoConfig["Beta2"] %in% c(0,6) ){
-      Map[["Beta_mean2_c"]] = factor( rep(NA,DataList$n_c) )
-      Map[["Beta_rho2_c"]] = factor( rep(NA,DataList$n_c) )
-      Map[["logsigmaB2_c"]] = factor( rep(NA,DataList$n_c) )
-    }
-    # Beta2 -- White-noise
-    if( RhoConfig["Beta2"]==1){
-      Map[["Beta_rho2_c"]] = factor( rep(NA,DataList$n_c) )
-    }
-    # Beta2 -- Random-walk
-    if( RhoConfig["Beta2"]==2){
-      Map[["Beta_mean2_c"]] = factor( rep(NA,DataList$n_c) )
-      Map[["Beta_rho2_c"]] = factor( rep(NA,DataList$n_c) )
-    }
-    # Beta2 -- Constant over time for each category
-    if( RhoConfig["Beta2"]==3){
-      Map[["Beta_mean2_c"]] = factor( rep(NA,DataList$n_c) )
-      Map[["Beta_rho2_c"]] = factor( rep(NA,DataList$n_c) )
-      Map[["logsigmaB2_c"]] = factor( rep(NA,DataList$n_c) )
-      Map[["beta2_ct"]] = factor( 1:DataList$n_c %o% rep(1,DataList$n_t) )
-    }
-    # Warnings
-    if( DataList$n_c >= 2 ){
-      warnings( "This version of VAST has different hyperparameters for each category. Default behavior for CPP version <=5.3.0 was to have the same hyperparameters for the intercepts of all categories." )
->>>>>>> 2d53ce07
     }
   }
 
@@ -276,44 +171,10 @@
     Map[["rho_c2"]] = factor(NA)
   }
 
-<<<<<<< HEAD
+
   #########################
   # Variance for overdispersion
   #########################
-=======
-  # fix variance-ratio for columns of t_iz
-  if( "log_sigmaratio1_z" %in% names(TmbParams) ){
-    Map[["log_sigmaratio1_z"]] = factor( c(NA, seq_pos(length(TmbParams[["log_sigmaratio1_z"]])-1)) )
-  }
-  if( "log_sigmaratio2_z" %in% names(TmbParams) ){
-    Map[["log_sigmaratio2_z"]] = factor( c(NA, seq_pos(length(TmbParams[["log_sigmaratio2_z"]])-1)) )
-  }
-
-  # fix first level of 2nd and higher columns of t_iz
-  if( "t_iz"%in%names(DataList) && ncol(DataList$t_iz)>=2 ){
-    # (Re)start map for intercepts
-    if( !("beta1_ct" %in% names(Map)) ){
-      Map[["beta1_ct"]] = 1:prod(dim(TmbParams[["beta1_ct"]]))
-    }else{
-      Map[["beta1_ct"]] = as.numeric(Map[["beta1_ct"]])
-    }
-    if( !("beta2_ct" %in% names(Map)) ){
-      Map[["beta2_ct"]] = 1:prod(dim(TmbParams[["beta2_ct"]]))
-    }else{
-      Map[["beta2_ct"]] = as.numeric(Map[["beta2_ct"]])
-    }
-    # Add fixed values for lowest value of 2nd and higher columns
-    for( zI in 2:ncol(DataList$t_iz) ){
-      Which2Fix = min( DataList$t_iz[,zI] )
-      Which2Fix = matrix( 1:(DataList$n_c*DataList$n_t), ncol=DataList$n_t, nrow=DataList$n_c )[,Which2Fix+1]
-      Map[["beta1_ct"]][Which2Fix] = NA
-      Map[["beta2_ct"]][Which2Fix] = NA
-    }
-    # Remake as factor
-    Map[["beta1_ct"]] = factor(Map[["beta1_ct"]])
-    Map[["beta2_ct"]] = factor(Map[["beta2_ct"]])
-  }
->>>>>>> 2d53ce07
 
   # Overdispersion parameters
   if( ("n_f_input"%in%names(DataList)) && "n_v"%in%names(DataList) && DataList[["n_f_input"]]<0 ){
